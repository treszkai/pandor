"""
AND-OR search algorithm for a finite-state controller in a probabilistic environment

Based on ./dandor.py.
(Originally based on Hu and De Giacomo: A Generic Technique for Synthesizing Bounded Finite-State Controllers (2013).)

"""

import environments

import logging
from collections import OrderedDict

import time
from itertools import dropwhile, product


AND_FAILURE = -1
AND_UNKNOWN = 0
S_WIN = "win"
S_FAIL = "fail"
A_STOP = "stop"

# verbose flag
# v = False
v = True


class PandorControllerFound(Exception):
    pass


class PandorControllerNotFound(Exception):
    pass


class MealyController:
    """ An N-bounded Mealy machine
    States: 0, 1, 2, ... k-1  where k <= N
    Observations
    """
    def __init__(self, bound):
        self.bound = bound
        self.transitions = OrderedDict()

    @property
    def num_states(self):
        """ Counts the number of states already defined
        (returns 1 for the empty controller)
        """

        if len(self.transitions) == 0:
            return 1
        else:
            return max(q for q, _ in self.transitions.values()) + 1

    @property
    def init_state(self):
        return 0

    def __getitem__(self, item):
        """
        :type item: tuple of (contr_state, observation)
        """
        return self.transitions[item]

    def __setitem__(self, key, value):
        q, obs = key
        q_next, act = value

        assert q < self.num_states and q_next <= self.num_states, \
            "Invalid controller state transition: {} → {}".format(key, value)

        if not q_next < self.bound:
            assert q_next < self.bound

        self.transitions[key] = value

    def __str__(self):
        n = self.num_states
        s = f"States: {n}\n"
        for i in sorted(self.transitions.items(), key=lambda x: x[0][0] * n + x[1][0]):
            s += f"{i}\n"
        return s


class HistoryItem:
    def __init__(self, q, s, l):
        self.q = q
        self.s = s
        self.l = l

    def __str__(self):
        return f"(q: {self.q}, s: {self.s}, l: {self.l:0.3f})"

    def __repr__(self):
        return self.__str__()

    def __eq__(self, other):
        """ self.l == 99 is a wildcard"""
        return self.q == other.q and \
               self.s == other.s and \
               (self.l == 99 or self.l == other.l)


class StackItem:
    def __init__(self, history, alpha):
        self.history = history
        self.alpha = alpha

    def __eq__(self, other):
        return self.history == other.history and \
               all(self.alpha[key] == other.alpha[key] for key in self.alpha)


def set_test_controller(cont):
    env = environments.BridgeWalk()
    cont[0, False] = [1, env.A_LEFT]
    cont[1, False] = [1, env.A_FWD]
    cont[1, True] = [1, env.A_RIGHT]


class PAndOrPlanner:
    def __init__(self, env):
        self.env = env
        # attributes used by synth_plan() - def'd here only to suppress warnings
        self.contr, self.backtracking, self.backtrack_stack = None, None, None
        # Lower/upper bound for the LPC of the current controller
        self.lpc_desired = None
        self.alpha = None

    def synth_plan(self, states_bound, lpc_desired):
        self.backtracking = False
        self.backtrack_stack = []
        self.contr = MealyController(states_bound)
        self.lpc_desired = lpc_desired
        # counters for stats
        self.num_backtracking = 0
        self.num_steps = 0
        MAX_HISTORY_LENGTH = 1000
        self.alpha = {'win': [0.] * MAX_HISTORY_LENGTH,
                      'fail': [0.] * MAX_HISTORY_LENGTH,
                      'loop': [0.] * MAX_HISTORY_LENGTH,
                      'noter': [0.] * MAX_HISTORY_LENGTH}

        # set_test_controller(self.contr)

        # Note: for numerical stability, lpc_desired must be lower than 1.
        assert lpc_desired < 1.0

        try:
            self.and_step(self.contr.init_state, self.env.init_states_p, [], first_and_step=True)
        except PandorControllerFound:
            print("Controller found with max ", states_bound, "states.")
            return True
        except PandorControllerNotFound:
            print("No controller found with max ", states_bound, "states.")
            return False

        assert False, "This should not happen."  # len(self.backtrack_stack) > 0 ?

    def and_step(self, q, action, history, first_and_step=False):
        """
        :return:
            - FAILURE if self.lpc_max < self.lpc_desired
            - AND_UNKNOWN otherwise
        :raises:
            - PandorControllerFound if a sufficiently correct controller is found
        """

        if first_and_step:
            sl_next = self.env.init_states_p
        else:
            s = history[-1].s
            if action is A_STOP and s in self.env.goal_states:
                sl_next = [(S_WIN, 1.0)]
            elif action is A_STOP and s not in self.env.goal_states:
                sl_next = [(S_FAIL, 1.0)]
            else:
                sl_next = self.env.next_states_p(s, action)

        sl_next.sort(key=lambda sp: sp[1], reverse=True)

        def get_backtracked_iterator():
            # don't care about or_steps that succeeded and to which we don't want to backtrack
            # history == self.backtrack_stack[-1].history[0:len(history)]
            # so the relevant element of sl_next is
            #  self.backtrack_stack[-1].history[len(history)]
            return dropwhile(lambda x: x[0] != self.backtrack_stack[-1].history[len(history)].s,
                             iter(sl_next))

        for x in 'win', 'fail', 'noter', 'loop':
            self.alpha[x][len(history)] = 0.

        if self.backtracking:
            it = get_backtracked_iterator()
        else:
            it = iter(sl_next)

        list_it = list(it) # for debugging
        it = iter(list_it)

        while True:
            try:
                # Note: p = transition probability
                s_k, p_k = next(it)
            except StopIteration:
                # this cannot be the topmost AND step, because the early termination returns sooner
                assert len(history) > 0

                logging.info("AND: not fail at history %s", history) if v else 0

                # cumulate alpha values from last layer
                n = len(history)

                if len(history) == 1:
                    p_this = history[0].l
                else:
                    p_this = history[-1].l / history[-2].l

                for x in 'win', 'fail', 'noter':
                    self.alpha[x][n-1] += p_this * self.alpha[x][n] / (1 - self.alpha['loop'][n-1])

                # for x in 'win', 'fail', 'noter', 'loop':
                #     self.alpha[x][n] = 0.
                self.alpha['loop'][n-1] = 0.

                return AND_UNKNOWN

            if self.backtracking:
                logging.info("AND: Redoing s: %s", self.env.str_state(s_k)) if v else 0
            else:
                logging.info("AND: Simulating s: %s, q: %s", self.env.str_state(s_k), q) if v else 0

            self.or_step(q, s_k, p_k, history[:])

            likelihoods = self.calc_lambda(history)
            lpc_lower_bound = likelihoods['win']
            lpc_upper_bound = 1 - likelihoods['fail'] - likelihoods['noter']

            if lpc_lower_bound >= self.lpc_desired:
                logging.info("AND: succeed at history %s", history) if v else 0
                raise PandorControllerFound
            elif lpc_upper_bound < self.lpc_desired:
                logging.info("AND: fail at history %s", history) if v else 0
                self.backtracking = True
                self.num_backtracking += 1

                if len(self.backtrack_stack) == 0:
                    logging.info("AND: Trying to backtrack but empty stack; fail.") if v else 0
                    raise PandorControllerNotFound

                # decide if we should backtrack left or up
                # (ignore the last element of self.backtrack_stack[-1].history)
                # Note: could make it iterative `is` instead of equality
                if history == self.backtrack_stack[-1].history[:min(len(history),
                                                                    len(self.backtrack_stack[-1].history)-1)]:
                    it = get_backtracked_iterator()

                    # list_it = list(it)  # for debugging
                    # it = iter(list_it)
                    logging.info("AND: Backtracking left") if v else 0
                else:
                    logging.info("AND: Backtracking up") if v else 0
                    return AND_FAILURE
                # We set self.backtracking = False in or_step
                #   when we start doing business as usual:
                #   i.e. either when we arrive in an OR node from up
                #     or when we arrive in it from the left

    def or_step(self, q, s, p, history):
        """
        :param p: probability of next state transition
        :return: None
        """
        l = (history[-1].l * p) if len(history) > 0 else p
        # for debugging/stats only
        q_next_last, action_last = None, None
        self.num_steps += 1

        if s is S_WIN:
            # len(history) is good because hist does not yet contain this step.
            self.alpha['win'][len(history)] += p
            logging.info("OR: terminated in goal state") if v else 0
            return

        elif s is S_FAIL:
            self.alpha['fail'][len(history)] += p
            logging.info("OR: terminated in NOT goal state") if v else 0
            return

        elif HistoryItem(q, s, l) in history:
            self.alpha['noter'][len(history)] += p
            logging.info("OR: repeated state") if v else 0
            return

        elif HistoryItem(q, s, 99) in history:
            looping_timestep = history.index(HistoryItem(q,s,99))
            self.alpha['loop'][looping_timestep] += l / history[looping_timestep].l
            logging.info("OR: loop to level %d", looping_timestep) if v else 0
            return

        history.append(HistoryItem(q, s, l))
        obs = self.env.get_obs(s)

        # if not backtracking or we did not make a nondet choice last time here
        if  ((not self.backtracking) and ((q, obs) in self.contr.transitions)) or \
            (self.backtracking and (not any(history == bt_item.history
                                            for bt_item in self.backtrack_stack))):
            q_next, action = self.contr[q, obs]
<<<<<<< HEAD
            if action not in self.env.legal_actions(s):
                self.alpha['fail'][len(history) - 1] += p
=======
            if action not in self.env.legal_actions(s) and action != A_STOP:
                self.lpc_upper_bound -= l
>>>>>>> 3898b6ce
                logging.info("OR: illegal action {} in state {}".format(action, s))
                return

            res = self.and_step(q_next, action, history)
            logging.info("OR: AND returned {} ".format(res) +
                         ("and now backtracking" if self.backtracking else "")) if v else 0
            return

        # otherwise we make a nondet choice
        if not self.backtracking:
            # no (q_next,act) defined for (q,obs) ⇒ define new one with this iterator
            it = self.get_mealy_qa_iterator(s)

            # store a new checkpoint iff we're not backtracking currently
            alpha_copy = {}
            for key in self.alpha:
                alpha_copy[key] = self.alpha[key][:]
            self.backtrack_stack.append(StackItem(history[:], alpha_copy))
            logging.info("OR: checkpoint at q: %s, s: %s\n    with history %s",
                         q, self.env.str_state(s), history) if v else 0

        else:  # backtracking
            # this is the node of the last checkpoint
            # (enough to check the length because we're in the right branch now)
            if len(history) == len(self.backtrack_stack[-1].history):
                self.backtracking = False
                self.revert_variables()

                t = self.contr.transitions.popitem()
                assert (q, obs) == t[0]

                q_next_last, action_last = t[1]

                logging.info("OR: (redoing) Deleted: (%s,%s) -> (%s,%s)",
                             q, self.env.str_obs(obs),
                             q_next_last, self.env.str_action(action_last)) if v else 0

                it = self.get_mealy_qa_iterator(s,
                                                q_next_last,
                                                lambda x: x[1] != action_last)

                # burn the controller extension that caused the trouble earlier
                _ = next(it)
            else:
                # the controller transition and action should already be defined
                assert (q, obs) in self.contr.transitions
                q_next_last, action_last = self.contr[q, obs]
                assert action_last in self.env.legal_actions(s)

                logging.info("OR: redoing: (%s,%s) -> (%s,%s)",
                             q, self.env.str_obs(obs),
                             q_next_last, self.env.str_action(action_last)) if v else 0

                it = self.get_mealy_qa_iterator(s,
                                                q_next_last,
                                                lambda x: x[1] != action_last)

        # non-det branching of q',a
        # save function arguments for bracktracking (history is already in backtrack_stack)
        s_saved = s
        q_saved = q

        # list_it = list(it)  # for debugging
        # it = iter(list_it)

        # important: q_next first, so we only add new states when necessary
        for q_next, action in it:
            # extend controller if not backtracking
            if not self.backtracking:
                self.contr[q, obs] = q_next, action
                logging.info("OR: Added:   (%s,%s) -> (%s,%s)",
                             q, self.env.str_obs(obs),
                             q_next, self.env.str_action(action)) if v else 0

            if self.and_step(q_next, action, history) == AND_UNKNOWN:
                # If we're here then self.backtracking is already False
                #   (if we came from up, then we cleared it;
                #    if we came from left, then the above call just succeeded
                assert not self.backtracking
                logging.info("OR: AND step didn't fail") if v else 0
                return
            else:
                # set backtracking to False: either there are more AND branches to try,
                #   or we'll set it to true in the and_step above.
                self.backtracking = False
                self.revert_variables()

                # restore saved values
                q, s = q_saved, s_saved
                len_history = len(self.backtrack_stack[-1].history)

                logging.info("OR: Backstep: %s at (q {}, s {}) with len {}".format(q,s, len_history),
                             [ (x.q, self.env.str_state(x.s), x.l) for x in history[len_history:] ]) if v else 0

                # # it's enough to clip the history if we're backtracking in the or_step
                # del history[len_history:]
                # but it's not needed here, is it. see lines below the for loop

                t = self.contr.transitions.popitem()

                logging.info("OR: Deleted: (%s,%s) -> (%s,%s)",
                             t[0][0], self.env.str_obs(t[0][1]),
                             t[1][0], self.env.str_action(t[1][1])) if v else 0

        # self.backtracking = True
        self.revert_variables()
        self.backtrack_stack.pop()
        self.alpha['fail'][len(history) - 1] += p
        logging.info("OR: all extensions failed, new upper bound: %0.3f", self.lpc_upper_bound) if v else 0
        return

    def calc_lambda(self, history):
        assert len(history) >= 1

        n = len(history)
        likelihoods = {}
        for x in 'win', 'fail', 'noter':
            likelihoods[x] = self.alpha[x][n]
        for k in range(n-1, -1, -1):
            if k == 0:
                p_k = history[k].l
            else:
                p_k = history[k].l / history[k-1].l

            for key in likelihoods:
                likelihoods[key] = self.alpha[key][k] + \
                                    p_k * likelihoods[key] / (1 - self.alpha['loop'][k])
        return likelihoods

    def revert_variables(self):
        for key in self.alpha:
            self.alpha[key] = self.backtrack_stack[-1].alpha[key]

    def get_mealy_qa_iterator(self, s, q_next_last=0, drop_func=lambda x: False):
        if s in self.env.goal_states:
            legal_acts = [A_STOP] + self.env.legal_actions(s)
        else:
            legal_acts = self.env.legal_actions(s) + [A_STOP]
        it = dropwhile(drop_func,
                       product(range(q_next_last, min(self.contr.bound, self.contr.num_states + 1)),
                               legal_acts))

        return it


if __name__ == '__main__':
    if v:
        logging.basicConfig(level=logging.INFO)

    # env = environments.BridgeWalk(4)
    env = environments.WalkThroughFlapProb()

    # print(env.init_states_p)

    planner = PAndOrPlanner(env)
    success = planner.synth_plan(states_bound=1, lpc_desired=0.55)

    time.sleep(1)  # Wait for mesages of logging module
    if success:
        print(planner.contr)

    print("Num. of backtracks: {}".format(planner.num_backtracking))
    print("Num. of steps taken: {}".format(planner.num_steps))
    # print("LPC upper: {:.3f}".format(planner.lpc_upper_bound))
    # print("LPC lower: {:.3f}".format(planner.lpc_lower_bound))<|MERGE_RESOLUTION|>--- conflicted
+++ resolved
@@ -22,8 +22,8 @@
 A_STOP = "stop"
 
 # verbose flag
-# v = False
-v = True
+v = False
+# v = True
 
 
 class PandorControllerFound(Exception):
@@ -308,13 +308,8 @@
             (self.backtracking and (not any(history == bt_item.history
                                             for bt_item in self.backtrack_stack))):
             q_next, action = self.contr[q, obs]
-<<<<<<< HEAD
-            if action not in self.env.legal_actions(s):
+            if (action not in self.env.legal_actions(s)) and not (action is A_STOP):
                 self.alpha['fail'][len(history) - 1] += p
-=======
-            if action not in self.env.legal_actions(s) and action != A_STOP:
-                self.lpc_upper_bound -= l
->>>>>>> 3898b6ce
                 logging.info("OR: illegal action {} in state {}".format(action, s))
                 return
 
@@ -362,7 +357,7 @@
                 # the controller transition and action should already be defined
                 assert (q, obs) in self.contr.transitions
                 q_next_last, action_last = self.contr[q, obs]
-                assert action_last in self.env.legal_actions(s)
+                assert action_last in self.env.legal_actions(s) or action_last is A_STOP
 
                 logging.info("OR: redoing: (%s,%s) -> (%s,%s)",
                              q, self.env.str_obs(obs),
@@ -464,13 +459,10 @@
     if v:
         logging.basicConfig(level=logging.INFO)
 
-    # env = environments.BridgeWalk(4)
-    env = environments.WalkThroughFlapProb()
-
-    # print(env.init_states_p)
+    env = environments.BridgeWalk(4)
 
     planner = PAndOrPlanner(env)
-    success = planner.synth_plan(states_bound=1, lpc_desired=0.55)
+    success = planner.synth_plan(states_bound=2, lpc_desired=0.7)
 
     time.sleep(1)  # Wait for mesages of logging module
     if success:
